--- conflicted
+++ resolved
@@ -33,15 +33,9 @@
           existing_slugs << @slug
         end
 
-<<<<<<< HEAD
-        def append_attempt
-          return if attempt_appended?
-          existing_slugs << @attempt
-=======
         def highest_existing_counter
           sort_existing_slugs
           @sorted_existing.last || 0
->>>>>>> 6f7603e2
         end
 
         def sort_existing_slugs
